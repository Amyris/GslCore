--- conflicted
+++ resolved
@@ -3,10 +3,7 @@
   <Import Project="fsc.props" />
   <PropertyGroup>
     <TargetFramework>netcoreapp2.0</TargetFramework>
-<<<<<<< HEAD
     <AutoGenerateBindingRedirects>true</AutoGenerateBindingRedirects>
-=======
->>>>>>> 1998e3f5
   </PropertyGroup>
   <ItemGroup>
     <Compile Include="AstFixtures.fs" />
