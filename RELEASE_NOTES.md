<<<<<<< HEAD
#### 0.4.24 - September 5 2017
* Relax parsing in linker specification file.
=======
#### 0.4.24 - September 8 2017
* Check for dnasrc pragma when promoting long slices to regular parts.
>>>>>>> 7cb99422

#### 0.4.23 - September 3 2017
* Linker specification file is comma-delimited.

#### 0.4.22 - June 25 2017
*  Support for seamless primer generation for non linkered designs

#### 0.4.21 - June 16 2017
* Allow single-part assemblies to act as promoters in level 2 titrations.

#### 0.4.20 - June 9 2017
* Use a controlled degree of parallelism in block processing.

#### 0.4.19 - April 21 2017
* Extend thumper primer limit to 80
* VS2017 build fix

#### 0.4.18 - April 10 2017
* Add ToString representations to core message types.
* Update FSharpCore to >= 4.1.0.

#### 0.4.17 - March 1 2017
* LNT: removing unused thumper proxy code out of core library

#### 0.4.16 - February 9 2017
* Fix indexing bug in ORF annotation.

#### 0.4.15 - February 9 2017
* Update to latest AmyrisBio for bug fixes.

#### 0.4.14 - February 8 2017
* using oligoDesignWithCompromise now for many operations

#### 0.4.13 - January 25 2017
* Added slice annotation structure.
* Parts with ORFs will have annotations of these regions on DnaSlice.

#### 0.4.12 - January 19 2017
* Bug in external part point mutation caused bp insertion for * operator

#### 0.4.11 - January 5 2017
* Add source code positions to DnaAssembly-phase error reports.

#### 0.4.10 - December 15 2017
* Allow plugins to configure themselves based on parsed compiler options directly.

#### 0.4.9 - December 13 2016
* Eliminate shared module.

#### 0.4.8 - December 13 2016
* Package codon opt arguments in a domain record to improve explicitness.

#### 0.4.7 - December 8 2016
* Pragmas are provided to L2 expansion and allele swap plugins.

#### 0.4.6 - December 2 2016
* Dna creation happens for each assembly independently and collects all errors.
* Refactored main compiler function pipeline to be more granular and pull more items to top level.

#### 0.4.5 - December 2 2016
* Refactor core to use the Amyris.Dna domain type.

#### 0.4.4 - November 28 2016
* Depuplicate command line args in usage message and include aliases.

#### 0.4.3 - November 28 2016
* Extend plugin format description and improve plugin help listing.

#### 0.4.2 - November 28 2016
* Fix semantic versioning to use reflection.
* Add --plugins command line argument.

#### 0.4.1 - November 28 2016
* Eliminate part reuse datatype in favor of retaining information about source PPP.

#### 0.4.0 - November 22 2016
* Initial release of GslCore library.<|MERGE_RESOLUTION|>--- conflicted
+++ resolved
@@ -1,10 +1,8 @@
-<<<<<<< HEAD
+#### 0.4.25 - September 8 2017
+* Check for dnasrc pragma when promoting long slices to regular parts.
+
 #### 0.4.24 - September 5 2017
 * Relax parsing in linker specification file.
-=======
-#### 0.4.24 - September 8 2017
-* Check for dnasrc pragma when promoting long slices to regular parts.
->>>>>>> 7cb99422
 
 #### 0.4.23 - September 3 2017
 * Linker specification file is comma-delimited.
